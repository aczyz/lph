{-|
Module      : NeuralNetworks
Description : Definitions of types that concern neural networks.
Copyright   : (c) Aleksandra Cz., 2019
                  Kinga O., 2019
                  Andrzej G., 2019
License     : GPL-3length
Maintainer  : andrzej.m.gajda@gmail.com
Stability   : experimental
Portability : POSIX

...
-}
module NeuralNetworks
    ( Neuron (..)
    , Connection (..)
    , NeuralNetwork (..)
    ) where


data Neuron = Neuron 
    { label     :: String 
    , activFunc :: String 
    , bias      :: Float 
    , idx       :: String 
    }
    deriving (Read, Eq)

instance Show Neuron where 
    show (Neuron l aF b idx) = "(" ++ l ++ ", " ++ aF ++ ", " ++ show b ++ ", " ++ idx ++ ")"



data Connection = Connection
    { from   :: String
    , to     :: String
    , weight :: Float
    }
    deriving (Read)

instance Show Connection where
    show (Connection from to w) = "(" ++ from ++ ", " ++ to ++ ", " ++ show w ++ ")"



data NeuralNetwork = NN
    { inpLayer            :: [Neuron]
    , hidLayer            :: [Neuron]
    , outLayer            :: [Neuron]
    , recLayer            :: [Neuron]
    , inpToHidConnections :: [Connection]
    , hidToOutConnections :: [Connection]
    , recConnections      :: [Connection]
--    , addConnections      :: [Connection]
    }
<<<<<<< HEAD
    deriving (Show, Read)

pythonPrintNeuron :: Neuron -> String
pythonPrintNeuron (Neuron l af b i) = "(" ++ "\"" ++ l ++ "\", " ++ "\"" ++ af ++ "\", " ++ show b ++ ", " ++ "\"" ++ i ++ "\"" ++ ")"
=======
    deriving (Show, Read)
>>>>>>> bbdffca6
<|MERGE_RESOLUTION|>--- conflicted
+++ resolved
@@ -53,11 +53,7 @@
     , recConnections      :: [Connection]
 --    , addConnections      :: [Connection]
     }
-<<<<<<< HEAD
     deriving (Show, Read)
 
 pythonPrintNeuron :: Neuron -> String
-pythonPrintNeuron (Neuron l af b i) = "(" ++ "\"" ++ l ++ "\", " ++ "\"" ++ af ++ "\", " ++ show b ++ ", " ++ "\"" ++ i ++ "\"" ++ ")"
-=======
-    deriving (Show, Read)
->>>>>>> bbdffca6
+pythonPrintNeuron (Neuron l af b i) = "(" ++ "\"" ++ l ++ "\", " ++ "\"" ++ af ++ "\", " ++ show b ++ ", " ++ "\"" ++ i ++ "\"" ++ ")"